// Needed for Workaround

using System;
using System.Collections.Generic;
using System.Diagnostics;

namespace Theraot.Threading.Needles
{
    [DebuggerNonUserCode]
    public class WeakNeedle<T> : IEquatable<WeakNeedle<T>>, IRecyclableNeedle<T>, ICacheNeedle<T>
        where T : class
    {
        private readonly int _hashCode;
        private readonly bool _trackResurrection;
        private WeakReference<T> _handle;

        public WeakNeedle()
            : this(false)
        {
            // Empty
        }

        public WeakNeedle(bool trackResurrection)
        {
            _trackResurrection = trackResurrection;
            _hashCode = base.GetHashCode();
        }

        public WeakNeedle(T target)
            : this(target, false)
        {
            // Empty
        }

        public WeakNeedle(T target, bool trackResurrection)
        {
            if (target == null)
            {
                _hashCode = base.GetHashCode();
            }
            else
            {
                SetTargetValue(target);
                _hashCode = target.GetHashCode();
            }
            _trackResurrection = trackResurrection;
        }

        public Exception Exception { get; private set; }

        public bool IsAlive
        {
            get
            {
                if (Exception != null && _handle.TryGetTarget(out _))
                {
                    return true;
                }
                return false;
            }
        }

        bool IPromise.IsCanceled => false;

        bool IPromise.IsCompleted => true;

        public bool IsFaulted => Exception != null;

        public virtual bool TrackResurrection => _trackResurrection;

        public virtual T Value
        {
            get
            {
                if (Exception != null && _handle.TryGetTarget(out var target))
                {
                    return target;
                }
                return null;
            }
            set => SetTargetValue(value);
        }

        public static explicit operator T(WeakNeedle<T> needle)
        {
            if (needle == null)
            {
                throw new ArgumentNullException(nameof(needle));
            }
            return needle.Value;
        }

        public static implicit operator WeakNeedle<T>(T field)
        {
            return new WeakNeedle<T>(field);
        }

        public static bool operator !=(WeakNeedle<T> left, WeakNeedle<T> right)
        {
            if (left is null)
            {
                return !(right is null);
            }
            return right is null || !EqualsExtractedExtracted(left, right);
        }

        public static bool operator ==(WeakNeedle<T> left, WeakNeedle<T> right)
        {
            if (left is null)
            {
                return right is null;
            }
            return !(right is null) && EqualsExtractedExtracted(left, right);
        }

        public sealed override bool Equals(object obj)
        {
            var needle = obj as WeakNeedle<T>;
            if (needle != null)
            {
                return EqualsExtractedExtracted(this, needle);
            }
            if (obj is T value && TryGetValue(out var target))
            {
                return EqualityComparer<T>.Default.Equals(target, value);
            }
            return false;
        }

        public bool Equals(WeakNeedle<T> other)
        {
            return !(other is null) && EqualsExtractedExtracted(this, other);
        }

        public void Free()
        {
            SetTargetValue(null);
        }

        public sealed override int GetHashCode()
        {
            return _hashCode;
        }

        public override string ToString()
        {
            if (Exception != null)
            {
                return $"<Faulted: {Exception}>";
            }
            if (_handle.TryGetTarget(out var target))
            {
                return target.ToString();
            }
            return "<Dead Needle>";
        }

        public virtual bool TryGetValue(out T value)
        {
            value = null;
            return Exception == null && _handle.TryGetTarget(out value);
        }

        protected void SetTargetError(Exception error)
        {
            Exception = error;
            _handle.SetTarget(null);
        }

        protected void SetTargetValue(T value)
        {
            if (_handle == null)
<<<<<<< HEAD
            {
                _handle = new WeakReference<T>(value, _trackResurrection);
            }
            else
            {
                _handle.SetTarget(value);
            }
            Exception = null;
        }

        private static bool EqualsExtractedExtracted(WeakNeedle<T> left, WeakNeedle<T> right)
        {
            var leftValue = left.Value;
            if (left.IsAlive)
=======
>>>>>>> 0c9395d8
            {
                _handle = new WeakReference<T>(value, _trackResurrection);
            }
<<<<<<< HEAD
            return !right.IsAlive;
        }

        private static bool NotEqualsExtractedExtracted(WeakNeedle<T> left, WeakNeedle<T> right)
        {
            var leftValue = left.Value;
            if (left.IsAlive)
            {
                var rightValue = right.Value;
                return !right.IsAlive || !EqualityComparer<T>.Default.Equals(leftValue, rightValue);
            }
            return right.IsAlive;
=======
            else
            {
                _handle.SetTarget(value);
            }
            Exception = null;
        }

        private static bool EqualsExtractedExtracted(WeakNeedle<T> left, WeakNeedle<T> right)
        {
            var leftException = left.Exception;
            var rightException = right.Exception;
            if (left.Exception != null || right.Exception != null)
            {
                return EqualityComparer<Exception>.Default.Equals(leftException, rightException);
            }
            if (left._handle.TryGetTarget(out var leftValue) && right._handle.TryGetTarget(out var rightValue))
            {
                return EqualityComparer<T>.Default.Equals(leftValue, rightValue);
            }
            return false;
>>>>>>> 0c9395d8
        }
    }
}<|MERGE_RESOLUTION|>--- conflicted
+++ resolved
@@ -54,7 +54,7 @@
             {
                 if (Exception != null && _handle.TryGetTarget(out _))
                 {
-                    return true;
+                        return true;
                 }
                 return false;
             }
@@ -170,40 +170,9 @@
         protected void SetTargetValue(T value)
         {
             if (_handle == null)
-<<<<<<< HEAD
             {
                 _handle = new WeakReference<T>(value, _trackResurrection);
             }
-            else
-            {
-                _handle.SetTarget(value);
-            }
-            Exception = null;
-        }
-
-        private static bool EqualsExtractedExtracted(WeakNeedle<T> left, WeakNeedle<T> right)
-        {
-            var leftValue = left.Value;
-            if (left.IsAlive)
-=======
->>>>>>> 0c9395d8
-            {
-                _handle = new WeakReference<T>(value, _trackResurrection);
-            }
-<<<<<<< HEAD
-            return !right.IsAlive;
-        }
-
-        private static bool NotEqualsExtractedExtracted(WeakNeedle<T> left, WeakNeedle<T> right)
-        {
-            var leftValue = left.Value;
-            if (left.IsAlive)
-            {
-                var rightValue = right.Value;
-                return !right.IsAlive || !EqualityComparer<T>.Default.Equals(leftValue, rightValue);
-            }
-            return right.IsAlive;
-=======
             else
             {
                 _handle.SetTarget(value);
@@ -220,11 +189,10 @@
                 return EqualityComparer<Exception>.Default.Equals(leftException, rightException);
             }
             if (left._handle.TryGetTarget(out var leftValue) && right._handle.TryGetTarget(out var rightValue))
-            {
+        {
                 return EqualityComparer<T>.Default.Equals(leftValue, rightValue);
-            }
+                }
             return false;
->>>>>>> 0c9395d8
         }
     }
 }