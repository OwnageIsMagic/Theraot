--- conflicted
+++ resolved
@@ -11,12 +11,8 @@
     <FileAlignment>512</FileAlignment>
     <SignAssembly>True</SignAssembly>
     <AssemblyOriginatorKeyFile>OpenSourceKey.snk</AssemblyOriginatorKeyFile>
-<<<<<<< HEAD
     <AllowUnsafeBlocks>true</AllowUnsafeBlocks>
     <Version>4.0.0</Version>
-=======
-    <Version>3.2.11</Version>
->>>>>>> 23610fa6
     <Authors>Theraot</Authors>
     <Company>Theraot</Company>
     <PackageRequireLicenseAcceptance>false</PackageRequireLicenseAcceptance>
@@ -29,13 +25,8 @@
     <RepositoryUrl>https://github.com/theraot/Theraot/</RepositoryUrl>
     <GeneratePackageOnBuild>true</GeneratePackageOnBuild>
     <CodeAnalysisRuleSet>../rules.ruleset</CodeAnalysisRuleSet>
-<<<<<<< HEAD
     <AssemblyVersion>4.0.0.0</AssemblyVersion>
     <FileVersion>4.0.0.0</FileVersion>
-=======
-    <AssemblyVersion>3.2.11.0</AssemblyVersion>
-    <FileVersion>3.2.11.0</FileVersion>
->>>>>>> 23610fa6
     <PackageLicenseExpression>MIT</PackageLicenseExpression>
     <LangVersion>9.0</LangVersion>
     <Nullable>enable</Nullable>
